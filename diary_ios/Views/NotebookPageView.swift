--- conflicted
+++ resolved
@@ -11,18 +11,11 @@
     private let rightMaskedCorners: CACornerMask = PageConstants.rightMaskedCorners
     private(set) var lastEditedTimestamp: Date?
 
-<<<<<<< HEAD
-    private var currentTool: Tool = .pen
-    private let contentLayer = UIView()
-    private var handwritingLayer = HandwritingLayer()
-    private var stickerLayer = StickerLayer()
-=======
     private var containerView = UIView()
     private var handwritingLayers: [HandwritingLayer] = []
     private var currentHandwritingLayer: HandwritingLayer?
     private var stickerLayers: [StickerLayer] = []
     private var currentStickerLayer: StickerLayer?
->>>>>>> 55abc5aa
 
     private var previousStrokes: [PKStroke] = []
     private var undoStack: [CanvasCommand] = []
@@ -40,16 +33,7 @@
 
         if role == .normal {
             ToolManager.shared.addObserver(self)
-<<<<<<< HEAD
-            addSubview(contentLayer)
-            contentLayer.addSubview(handwritingLayer)
-            contentLayer.addSubview(stickerLayer)
-
-            handwritingLayer.delegate = self 
-            stickerLayer.onStickerAdded = { [weak self] sticker in self?.handleStickerAdded(sticker) }
-=======
             addSubview(containerView)
->>>>>>> 55abc5aa
         }
     }
 
@@ -59,11 +43,6 @@
 
     override func layoutSubviews() {
         super.layoutSubviews()
-<<<<<<< HEAD
-        contentLayer.frame = bounds
-        handwritingLayer.frame = bounds
-        stickerLayer.frame = bounds
-=======
         containerView.frame = bounds
         for layer in handwritingLayers {
             layer.frame = bounds
@@ -71,7 +50,6 @@
         for layer in stickerLayers {
             layer.frame = bounds
         }
->>>>>>> 55abc5aa
     }
     
     private func setupView() {
@@ -92,29 +70,6 @@
         }
     }
 
-<<<<<<< HEAD
-    // MARK: - 工具切换
-    func toolDidChange(tool: Tool, color: UIColor, width: CGFloat) {
-        currentTool = tool
-        if currentTool.isSticker { flattenCurrentHandwritingLayer() }
-    }
-
-    private func flattenCurrentHandwritingLayer() {
-        guard !handwritingLayer.drawing.strokes.isEmpty else { return }
-
-        handwritingLayer.delegate = nil
-        handwritingLayer.isUserInteractionEnabled = false
-
-        let frozen = handwritingLayer
-        let cmd = FreezeCanvasCommand(canvas: frozen)
-        executeAndSave(command: cmd)
-
-        let newLayer = HandwritingLayer()
-        newLayer.delegate = self
-        newLayer.frame = bounds
-        handwritingLayer = newLayer
-        contentLayer.insertSubview(handwritingLayer, aboveSubview: stickerLayer)
-=======
     // MARK: - 切换工具
     func toolDidChange(tool: Tool, color: UIColor, width: CGFloat) {
         if tool.isDrawing || tool.isEraser {
@@ -151,29 +106,10 @@
         currentStickerLayer = newLayer
         containerView.addSubview(newLayer)
         print("[P\(pageIndex)] Created sticker layer. stickerLayers.count = \(stickerLayers.count).")
->>>>>>> 55abc5aa
     }
 
     // MARK: - 处理笔画
     @objc func canvasViewDrawingDidChange(_ canvasView: PKCanvasView) {
-<<<<<<< HEAD
-        if handwritingLayer.touchFinished {
-            if handwritingLayer.currentTool.isDrawing, let newStroke = handwritingLayer.drawing.strokes.last {
-                    let cmd = AddStrokeCommand(stroke: newStroke, strokesAppearedOnce: false, layer: handwritingLayer)
-                    executeAndSave(command: cmd)
-            } else if handwritingLayer.currentTool.isEraser {
-                let currentStrokes = handwritingLayer.drawing.strokes
-                let erasedStrokes = previousStrokes.filter { oldStroke in 
-                    !currentStrokes.contains(where: { isStrokeEqual($0, oldStroke) })
-                }
-                if !erasedStrokes.isEmpty {
-                    let cmd = EraseStrokesCommand(erasedStrokes: erasedStrokes, strokesErasedOnce: false, layer: handwritingLayer)
-                    executeAndSave(command: cmd)
-                }
-            }
-            previousStrokes = handwritingLayer.drawing.strokes
-            handwritingLayer.touchFinished = false
-=======
         guard let handwritingLayer = currentHandwritingLayer, handwritingLayer.touchFinished else { return }
         if handwritingLayer.currentTool.isDrawing, let newStroke = handwritingLayer.drawing.strokes.last {
             let cmd = AddStrokeCommand(stroke: newStroke, strokesAppearedOnce: false, layer: handwritingLayer)
@@ -187,20 +123,14 @@
                 let cmd = EraseStrokesCommand(erasedStrokes: erasedStrokes, strokesErasedOnce: false, layer: handwritingLayer)
                 executeAndSave(command: cmd)
             }
->>>>>>> 55abc5aa
         }
         handwritingLayer.touchFinished = false
     }
 
     // MARK: - 处理贴纸
     private func handleStickerAdded(_ sticker: Sticker) {
-<<<<<<< HEAD
-        let stickerView = StickerView(sticker: sticker)
-        let cmd = AddStickerCommand(stickerView: stickerView, container: contentLayer)
-=======
         guard let stickerLayer = currentStickerLayer else { return }
         let cmd = AddStickerCommand(sticker: sticker, stickerLayer: stickerLayer)
->>>>>>> 55abc5aa
         executeAndSave(command: cmd)
     }
 
