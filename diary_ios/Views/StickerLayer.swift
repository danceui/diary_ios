--- conflicted
+++ resolved
@@ -4,7 +4,9 @@
     var currentTool: Tool = .sticker
     var readyToAddSticker = true
     var onStickerAdded: ((Sticker) -> Void)?
-    // var stickers: [Sticker] = []
+
+    var stickers: [Sticker] = []
+    var stickerViews: [StickerView] = []
 
     // MARK: - 初始化
     override init(frame: CGRect) {
@@ -41,11 +43,7 @@
     }
 
     // MARK: - 切换工具
-<<<<<<< HEAD
-    func toolDidChange(tool: Tool, color: UIColor, width: CGFloat) {
-=======
     func toolDidChange(tool: Tool) {
->>>>>>> 55abc5aa
         currentTool = tool
     }
 }
