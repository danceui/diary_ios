import PencilKit
import UIKit

class HandwritingLayer: PKCanvasView {
    var currentTool: Tool = .pen
    var touchFinished = false

    private let eraserPreviewView: UIView = {
        let view = UIView()
        view.backgroundColor = UIColor.clear
        view.layer.borderColor = UIColor.gray.cgColor
        view.layer.borderWidth = 1
        view.layer.cornerRadius = 1 // 先设为1，后面动态更新
        view.isHidden = true
        return view
    }()

    // MARK: - 初始化
    override init(frame: CGRect) {
        super.init(frame: frame)
        setupCanvas()
    }

    required init?(coder: NSCoder) {
        super.init(coder: coder)
        setupCanvas()
    }

    private func setupCanvas() {
        backgroundColor = .clear
        isOpaque = false
        drawingPolicy = .pencilOnly
        
        addSubview(eraserPreviewView)
        eraserPreviewView.isHidden = true
    }

    // MARK: - 监听触摸
    override func touchesMoved(_ touches: Set<UITouch>, with event: UIEvent?) {
        super.touchesMoved(touches, with: event)
        guard let touch = touches.first else { return }

        if currentTool.isEraser {
            let location = touch.location(in: self)
            let eraserSize: CGFloat = 20 // 可根据实际需要动态设置
            let frame = CGRect(x: location.x - eraserSize / 2,
                            y: location.y - eraserSize / 2,
                            width: eraserSize,
                            height: eraserSize)
            eraserPreviewView.frame = frame
            eraserPreviewView.layer.cornerRadius = eraserSize / 2
            eraserPreviewView.isHidden = false
        }
    }

    override func touchesEnded(_ touches: Set<UITouch>, with event: UIEvent?) {
        super.touchesEnded(touches, with: event)
        handleTouchFinished()
    }

    override func touchesCancelled(_ touches: Set<UITouch>, with event: UIEvent?) {
        super.touchesCancelled(touches, with: event)
        handleTouchFinished()
    }

    private func handleTouchFinished() {
        if currentTool.isDrawing {
            touchFinished = true
        } else if currentTool.isEraser {
            eraserPreviewView.isHidden = true
            self.drawing = self.drawing
        }
    }
    
    // MARK: - 切换工具
<<<<<<< HEAD
    func toolDidChange(tool: Tool, color: UIColor, width: CGFloat) {
=======
    func toolDidChange(tool: Tool, color: UIColor = .black, width: CGFloat = 2.0) {
>>>>>>> 55abc5aa
        currentTool = tool
        switch tool {
        case .pen:
            self.tool = PKInkingTool(.pen, color: color, width: width)
        case .highlighter:
            self.tool = PKInkingTool(.marker, color: color, width: width)
        case .eraser:
            self.tool = PKEraserTool(.vector) // 或 .bitmap 根据需要切换
        default:
            break
        }
    }
}

extension HandwritingLayer {
    var isEmpty: Bool {
        return drawing.strokes.isEmpty
    }
}<|MERGE_RESOLUTION|>--- conflicted
+++ resolved
@@ -73,11 +73,7 @@
     }
     
     // MARK: - 切换工具
-<<<<<<< HEAD
-    func toolDidChange(tool: Tool, color: UIColor, width: CGFloat) {
-=======
     func toolDidChange(tool: Tool, color: UIColor = .black, width: CGFloat = 2.0) {
->>>>>>> 55abc5aa
         currentTool = tool
         switch tool {
         case .pen:
