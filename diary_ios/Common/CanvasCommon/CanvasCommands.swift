--- conflicted
+++ resolved
@@ -1,5 +1,4 @@
 import PencilKit
-import UIKit
 
 protocol CanvasCommand {
     func execute()
@@ -61,57 +60,26 @@
 }
 
 class AddStickerCommand: CanvasCommand {
-    private let stickerView: StickerView
-    private unowned let container: UIView
+    private let sticker: Sticker
+    private unowned let stickerLayer: StickerLayer
 
-<<<<<<< HEAD
-    init(stickerView: StickerView, container: UIView) {
-        self.stickerView = stickerView
-        self.container = container
-=======
     init(sticker: Sticker, stickerLayer: StickerLayer) {
         self.sticker = sticker
         self.stickerLayer = stickerLayer
->>>>>>> 55abc5aa
     }
 
     func execute() {
-        container.addSubview(stickerView)
+        let view = StickerView(sticker: sticker)
+        stickerLayer.stickers.append(sticker)
+        stickerLayer.stickerViews.append(view)
+        stickerLayer.addSubview(view)
     }
 
     func undo() {
-        stickerView.removeFromSuperview()
-    }
-}
-
-class FreezeCanvasCommand: CanvasCommand {
-    private var frozenCanvas: HandwritingLayer
-    private weak var pageView: NotebookPageView?
-
-    private var previousDelegate: PKCanvasViewDelegate?
-    // private var wasUserInteractionEnabled: Bool = true
-
-    init(canvas: HandwritingLayer, pageView: NotebookPageView) {
-        self.frozenCanvas = canvas
-        self.pageView = pageView
-    }
-
-    func execute() {
-        // 保存原状态并冻结该 canvas
-        previousDelegate = frozenCanvas.delegate
-        // wasUserInteractionEnabled = frozenCanvas.isUserInteractionEnabled
-        frozenCanvas.delegate = nil
-        frozenCanvas.isUserInteractionEnabled = false
-    }
-
-    func undo() {
-        guard let pageView = pageView else { return }
-
-        // 1. 恢复 canvas 的可编辑状态
-        frozenCanvas.delegate = pageView
-        frozenCanvas.isUserInteractionEnabled = true
-
-        // 2. 设置为当前 handwritingLayer
-        pageView.setHandwritingLayerRestored(from: frozenCanvas)
+        if !stickerLayer.stickers.isEmpty {
+            stickerLayer.stickers.removeLast()
+            let view = stickerLayer.stickerViews.removeLast()
+            view.removeFromSuperview()
+        }
     }
 }