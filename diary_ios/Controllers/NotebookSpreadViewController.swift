--- conflicted
+++ resolved
@@ -6,19 +6,10 @@
 
 @available(iOS 16.0, *)
 class NotebookSpreadViewController: UIViewController {
-<<<<<<< HEAD
-    private var pages: [NotebookPageViewController] = []
-    private var offsets: [CGFloat] = []
-=======
->>>>>>> eca7cb5a
     private var flipController: FlipAnimatorController!
     private var lockedDirection: PageTurnDirection?
     private var lastProgressForTesting: CGFloat?
     
-<<<<<<< HEAD
-    var currentIndex: Int = 0
-    var pagesContainer = UIView()
-=======
     var pages: [NotebookPageViewController] = []
     var pageCount: Int {pages.count}
     var currentIndex: Int = 2
@@ -26,7 +17,6 @@
     var pageContainers: [UIView] = []
     var containerCount: Int = 2
     var offsets: [CGFloat] = []
->>>>>>> eca7cb5a
 
     weak var pageDelegate: NotebookSpreadViewControllerDelegate?
     var onProgressChanged: ((CGFloat) -> Void)?
@@ -43,15 +33,6 @@
     }
 
     // MARK: - Setup
-<<<<<<< HEAD
-    private func setupPageContainers() {
-        pagesContainer.frame = view.bounds
-        pagesContainer.backgroundColor = .clear
-        view.addSubview(pagesContainer)
-    }
-
-=======
->>>>>>> eca7cb5a
     private func setupInitialPages() {
         pages = [
             NotebookPageViewController(pageIndex: 0, role: .empty),
@@ -61,11 +42,6 @@
             NotebookPageViewController(pageIndex: 4, role: .back),
             NotebookPageViewController(pageIndex: 5, role: .empty)
         ]
-<<<<<<< HEAD
-        updatePagesContainer()
-        goToPagePair(to: 2)
-=======
->>>>>>> eca7cb5a
     }
 
     private func setupGestureRecognizers() {
@@ -73,58 +49,6 @@
         view.addGestureRecognizer(panGesture)
     }
 
-<<<<<<< HEAD
-    // MARK: - Layout & Visibility
-    private func updatePagesContainer() {
-        print("📖 Update pages container...")
-
-        children.forEach {
-            $0.willMove(toParent: nil)
-            $0.view.removeFromSuperview()
-            $0.removeFromParent()
-        }
-
-        // 更新书页接缝处的位移
-        let offsetCount = max((pages.count - 2) / 2, 0)
-        offsets = Array(repeating: 0, count: offsetCount)
-        offsets[0] = CGFloat(1 - offsetCount) / 2.0
-        for i in 1..<offsetCount {
-            offsets[i] = offsets[i - 1] + 1
-        }
-        print("📖 New offsets: \(offsets)")
-
-        // 结合当前页码判断
-        pagesContainer.subviews.forEach { $0.removeFromSuperview() }
-        if currentIndex == 0 || currentIndex == pages.count - 2 { return }
-        let offsetIndex: Int = currentIndex / 2 - 1
-        for i in offsets.indices {
-            let thisPageContainer = UIView()
-            // 确定每页的容器位置
-            if i <= offsetIndex {
-                // thisPageContainer.frame = CGRect(x: offsets[i] * baseOffset, y: 0, width: view.bounds.width / 2, height: view.bounds.height)
-                thisPageContainer.frame = CGRect(x: 0, y: 0, width: view.bounds.width / 2, height: view.bounds.height)
-                let thisLeftPageIndex: Int = (i + 1) * 2
-                let thisLeftPage = pages[thisLeftPageIndex]
-                print("📖 Offset index: \(i). Add left page \(thisLeftPageIndex).", terminator: " ")
-                thisPageContainer.addSubview(thisLeftPage.view)
-                addChild(thisLeftPage)
-                thisLeftPage.didMove(toParent: self)
-            }
-            else {
-                // thisPageContainer.frame = CGRect(x: view.bounds.width / 2 + offsets[i] * baseOffset, y: 0, width: view.bounds.width / 2, height: view.bounds.height)
-                thisPageContainer.frame = CGRect(x: 0, y: 0, width: view.bounds.width / 2, height: view.bounds.height)
-                let thisRightPageIndex: Int = (i + 1) * 2 - 1
-                let thisRightPage = pages[thisRightPageIndex]
-                print("📖 Offset index: \(i). Add right page \(thisRightPageIndex).", terminator: " ")
-                thisPageContainer.addSubview(thisRightPage.view)
-                addChild(thisRightPage)
-                thisRightPage.didMove(toParent: self)
-            }
-            if thisPageContainer.superview == nil {
-                pagesContainer.addSubview(thisPageContainer)
-            }
-            print("OffsetX: \(thisPageContainer.bounds.minX)")
-=======
     private func updatePageContainers() {
         // 清空 pageContainers
         pageContainers.forEach { $0.removeFromSuperview() }
@@ -191,7 +115,6 @@
         }
         else if currentIndex == pageCount - 2 {
             view.addSubview(pageContainers.last!)
->>>>>>> eca7cb5a
         }
     }
 
@@ -254,13 +177,8 @@
         let insertIndex = currentIndex + 2
         let leftPage = NotebookPageViewController(pageIndex: insertIndex, initialData: initialData)
         let rightPage = NotebookPageViewController(pageIndex: insertIndex + 1, initialData: initialData)
-
         pages.insert(contentsOf: [leftPage, rightPage], at: insertIndex)
-<<<<<<< HEAD
-        updatePagesContainer()
-=======
         updatePageContainers()
->>>>>>> eca7cb5a
         print("📄 Add page pair \(insertIndex), \(insertIndex + 1).")
         flipController.autoFlip(direction: .nextPage)
     }
@@ -270,24 +188,10 @@
             print("❌ Index out of bounds: \(index).")
             return
         }
-<<<<<<< HEAD
-
-        currentIndex = index
-        updatePagesContainer()
-
-        let leftPage = pages[index]
-        let rightPage = pages[index + 1]
-        pagesContainer.bringSubviewToFront(leftPage.view)
-        pagesContainer.bringSubviewToFront(rightPage.view)
-        print("▶️ Go to page pair \(index), \(index + 1).")
-
-=======
         print("▶️ Go to page pair \(index), \(index + 1).")
         currentIndex = index
         updatePageContainers()
->>>>>>> eca7cb5a
         applyPageShadows()
-        applyPageStackStyle()
     }
 
     func updateProgressOffset(direction: PageTurnDirection, progress: CGFloat) {
@@ -309,71 +213,32 @@
 
     // MARK: - Appearance
     private func applyPageShadows() {
-        print("✏️ Apply page shadows.")
-        for (index, page) in pages.enumerated() {
+        pages.enumerated().forEach { index, page in
             page.view.layer.shadowColor = UIColor.black.cgColor
             page.view.layer.shadowOpacity = 0.3
             page.view.layer.shadowRadius = 5
             page.view.layer.shadowOffset = CGSize(width: 0, height: 1)
 
             if index == currentIndex {
-                // 左页阴影靠右侧 10px
-                page.view.layer.shadowPath = UIBezierPath(
-                    rect: CGRect(
-                        x: page.view.bounds.width - 10,
-                        y: 0,
-                        width: 10,
-                        height: page.view.bounds.height
-                    )
-                ).cgPath
+                page.view.layer.shadowPath = UIBezierPath(rect: CGRect(
+                    x: page.view.bounds.width - 10,
+                    y: 0,
+                    width: 10,
+                    height: page.view.bounds.height
+                )).cgPath
             } else if index == currentIndex + 1 {
-                // 右页阴影靠左侧 10px
-                page.view.layer.shadowPath = UIBezierPath(
-                    rect: CGRect(
-                        x: 0,
-                        y: 0,
-                        width: 10,
-                        height: page.view.bounds.height
-                    )
-                ).cgPath
+                page.view.layer.shadowPath = UIBezierPath(rect: CGRect(
+                    x: 0,
+                    y: 0,
+                    width: 10,
+                    height: page.view.bounds.height
+                )).cgPath
             } else {
                 page.view.layer.shadowPath = nil
             }
         }
     }
 
-    private func applyPageStackStyle() {
-        print("✏️ Apply page stack style.")
-        for (index, page) in pages.enumerated() {
-            let delta = CGFloat(index - currentIndex)
-            // 根据 delta 计算微小的 anchorPoint 偏移和绕 Y 轴旋转角度
-            let anchorShift = max(-0.02, min(0.02, delta * 0.005))
-            let rotationAngle = delta * 0.015
-            let zPos = -abs(delta)
-
-            // 左页：anchorX 基本在 1.0，右页：anchorX 基本在 0.0；再加上微小偏移
-            let isLeftPage = (index % 2 == 0)
-            let baseAnchorX: CGFloat = isLeftPage ? 1.0 : 0.0
-            let newAnchorX = baseAnchorX + anchorShift
-            page.view.layer.anchorPoint = CGPoint(x: newAnchorX, y: 0.5)
-
-            // anchorPoint 改了以后，要把 position 拉回 frame 的中心，否则会“漂移”
-            page.view.layer.position = CGPoint(
-                x: page.view.frame.midX,
-                y: page.view.frame.midY
-            )
-
-            // 3D 透视：如果在 setupPageContainers() 里没有设置 sublayerTransform 的 m34，
-            // 可以在这里单独针对每个页面设置一下
-            var transform = CATransform3DIdentity
-            transform.m34 = -1.0 / 1500
-            page.view.layer.transform = CATransform3DRotate(transform, rotationAngle, 0, 1, 0)
-
-            // zPosition 决定渲染的层级：delta 越小，zPosition 越高
-            page.view.layer.zPosition = zPos
-        }
-    }
-    
     func exportAllDrawings() -> [Data] {
         return pages.map { $0.exportDrawing() }
     }
